--- conflicted
+++ resolved
@@ -18,14 +18,9 @@
 
 import kozmic.builds.tasks
 import kozmic.builds.views
-<<<<<<< HEAD
 from kozmic import mail, docker
-from kozmic.models import db, Membership, User, Project, Build, TrackedFile
-=======
-from kozmic import mail
 from kozmic.models import (db, Membership, User, Project, Hook, HookCall, Job,
                            Build, TrackedFile)
->>>>>>> baf6dc85
 from . import TestCase, factories, func_fixtures, utils, unit_fixtures as fixtures
 
 
